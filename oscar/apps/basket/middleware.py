from django.conf import settings
from django.core.signing import Signer, BadSignature
from django.db.models import get_model

from oscar.core.loading import get_class

Applicator = get_class('offer.utils', 'Applicator')
Basket = get_model('basket', 'basket')
Selector = get_class('partner.strategy', 'Selector')

selector = Selector()


class BasketMiddleware(object):

    def process_request(self, request):
        request.cookies_to_delete = []
        basket = self.get_basket(request)

        # Load stock/price strategy and assign to request and basket
        strategy = selector.strategy(
            request=request, user=request.user)
        request.strategy = basket.strategy = strategy

        self.ensure_basket_lines_have_stockrecord(basket)

        self.apply_offers_to_basket(request, basket)
        request.basket = basket

    def get_basket(self, request):
        """
        Return an open basket for this request
        """
        manager = Basket.open
        cookie_basket = self.get_cookie_basket(
            settings.OSCAR_BASKET_COOKIE_OPEN, request, manager)

        if hasattr(request, 'user') and request.user.is_authenticated():
            # Signed-in user: if they have a cookie basket too, it means
            # that they have just signed in and we need to merge their cookie
            # basket into their user basket, then delete the cookie
            try:
                basket, _ = manager.get_or_create(owner=request.user)
            except Basket.MultipleObjectsReturned:
                # Not sure quite how we end up here with multiple baskets
                # We merge them and create a fresh one
                old_baskets = list(manager.filter(owner=request.user))
                basket = old_baskets[0]
                for other_basket in old_baskets[1:]:
                    self.merge_baskets(basket, other_basket)

            # Assign user onto basket to prevent further SQL queries when
            # basket.owner is accessed.
            basket.owner = request.user

            if cookie_basket:
                self.merge_baskets(basket, cookie_basket)
                request.cookies_to_delete.append(
                    settings.OSCAR_BASKET_COOKIE_OPEN)
        elif cookie_basket:
            # Anonymous user with a basket tied to the cookie
            basket = cookie_basket
        else:
            # Anonymous user with no basket - we don't save the basket until
            # we need to.
            basket = Basket()
        return basket

    def merge_baskets(self, master, slave):
        """
        Merge one basket into another.

        This is its own method to allow it to be overridden
        """
        master.merge(slave, add_quantities=False)

    def process_response(self, request, response):
        # Delete any surplus cookies
        cookies_to_delete = getattr(request, 'cookies_to_delete', [])
        for cookie_key in cookies_to_delete:
            response.delete_cookie(cookie_key)

        basket_id = request.basket.id if hasattr(request, 'basket') else 0

        # Check if we need to set a cookie. If the cookies is already available
        # but is set in the cookies_to_delete list then we need to re-set it.
        has_basket_cookie = (
            settings.OSCAR_BASKET_COOKIE_OPEN in request.COOKIES
            and settings.OSCAR_BASKET_COOKIE_OPEN not in cookies_to_delete)

        # If a basket has had products added to it, but the user is anonymous
        # then we need to assign it to a cookie
<<<<<<< HEAD
        if (basket_id > 0 and not request.user.is_authenticated()
                and not has_basket_cookie):
            cookie = "%s_%s" % (basket_id, self.get_basket_hash(basket_id))
=======
        if (hasattr(request, 'basket') and request.basket.id > 0
                and not request.user.is_authenticated()
                and settings.OSCAR_BASKET_COOKIE_OPEN not in request.COOKIES):
            cookie = self.get_basket_hash(request.basket.id)
>>>>>>> 05e8e123
            response.set_cookie(
                settings.OSCAR_BASKET_COOKIE_OPEN, cookie,
                max_age=settings.OSCAR_BASKET_COOKIE_LIFETIME, httponly=True)
        return response

    def process_template_response(self, request, response):
        if hasattr(response, 'context_data'):
            if response.context_data is None:
                response.context_data = {}
            if 'basket' not in response.context_data:
                response.context_data['basket'] = request.basket
            else:
                # Occasionally, a view will want to pass an alternative basket
                # to be rendered.  This can happen as part of checkout
                # processes where the submitted basket is frozen when the
                # customer is redirected to another site (eg PayPal).  When the
                # customer returns and we want to show the order preview
                # template, we need to ensure that the frozen basket gets
                # rendered (not request.basket).  We still keep a reference to
                # the request basket (just in case).
                response.context_data['request_basket'] = request.basket
        return response

    def get_cookie_basket(self, cookie_key, request, manager):
        """
        Looks for a basket which is referenced by a cookie.

        If a cookie key is found with no matching basket, then we add
        it to the list to be deleted.
        """
        basket = None
        if cookie_key in request.COOKIES:
            basket_hash = request.COOKIES[cookie_key]
            try:
                basket_id = Signer().unsign(basket_hash)
                basket = Basket.objects.get(pk=basket_id, owner=None,
                                            status=Basket.OPEN)
            except (BadSignature, Basket.DoesNotExist):
                request.cookies_to_delete.append(cookie_key)
        return basket

    def apply_offers_to_basket(self, request, basket):
        if not basket.is_empty:
            Applicator().apply(request, basket)

    def get_basket_hash(self, basket_id):
        return Signer().sign(basket_id)

    def ensure_basket_lines_have_stockrecord(self, basket):
        """
        Ensure each basket line has a stockrecord.

        This is to handle the backwards compatibility issue introduced in v0.6
        where basket lines began to require a stockrecord.
        """
        if not basket.id:
            return
        for line in basket.all_lines():
            if not line.stockrecord:
                self.ensure_line_has_stockrecord(basket, line)

    def ensure_line_has_stockrecord(self, basket, line):
        # Get details off line before deleting it
        product = line.product
        quantity = line.quantity
        options = []
        for attr in line.attributes.all():
            options.append({
                'option': attr.option,
                'value': attr.value})
        line.delete()

        # Attempt to re-add to basket with the appropriate stockrecord
        stock_info = basket.strategy.fetch_for_product(product)
        if stock_info.stockrecord:
            basket.add(product, quantity, options=options)<|MERGE_RESOLUTION|>--- conflicted
+++ resolved
@@ -90,16 +90,9 @@
 
         # If a basket has had products added to it, but the user is anonymous
         # then we need to assign it to a cookie
-<<<<<<< HEAD
         if (basket_id > 0 and not request.user.is_authenticated()
                 and not has_basket_cookie):
-            cookie = "%s_%s" % (basket_id, self.get_basket_hash(basket_id))
-=======
-        if (hasattr(request, 'basket') and request.basket.id > 0
-                and not request.user.is_authenticated()
-                and settings.OSCAR_BASKET_COOKIE_OPEN not in request.COOKIES):
             cookie = self.get_basket_hash(request.basket.id)
->>>>>>> 05e8e123
             response.set_cookie(
                 settings.OSCAR_BASKET_COOKIE_OPEN, cookie,
                 max_age=settings.OSCAR_BASKET_COOKIE_LIFETIME, httponly=True)
