--- conflicted
+++ resolved
@@ -25,11 +25,8 @@
 
 
 class OfferReportHTMLFormatter(ReportHTMLFormatter):
-<<<<<<< HEAD
     filename_template = 'dashboard/reports/partials/offer_report.html'
-=======
-    template = 'dashboard/reports/partials/offer_report.html'
->>>>>>> c962542a
+
 
 
 class OfferReportGenerator(ReportGenerator):
@@ -44,11 +41,4 @@
 
     def generate(self):
         offers = ConditionalOffer._default_manager.all()
-<<<<<<< HEAD
-        return self.formatter.generate_response(offers)
-=======
-        return self.formatter.generate_response(offers)
-
-    def filename(self):
-        return self.filename_template
->>>>>>> c962542a
+        return self.formatter.generate_response(offers)