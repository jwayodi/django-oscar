--- conflicted
+++ resolved
@@ -12,23 +12,6 @@
 from django.db.models import get_model
 
 from oscar.apps.address.forms import UserAddressForm
-<<<<<<< HEAD
-from oscar.core.loading import import_module
-import_module('address.models', ['UserAddress'], locals())
-import_module('order.models', ['Order', 'Line'], locals())
-import_module('basket.models', ['Basket'], locals())
-import_module('customer.models', ['Email'], locals())
-import_module('address.forms', ['UserAddressForm'], locals())
-
-@login_required
-def profile(request):
-    u"""Return a customers's profile"""
-    # Load last 5 orders as preview
-    orders = Order._default_manager.filter(user=request.user)[0:5]
-    emails  = Email._default_manager.filter(user=request.user)[0:5]
-    return TemplateResponse(request, 'oscar/customer/profile.html', {'orders': orders,
-                                                                     'emails': emails})
-=======
 from oscar.views.generic import PostActionMixin
 from oscar.apps.customer.forms import EmailAuthenticationForm, EmailUserCreationForm
 
@@ -49,7 +32,6 @@
     def get_queryset(self):
         """Return a customer's orders"""
         return self.model._default_manager.filter(user=self.request.user)[0:5]
->>>>>>> efa5e70b
     
     
 class AccountAuthView(TemplateView):
