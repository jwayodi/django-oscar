from django.template.defaultfilters import date
from django.template import loader, Context
from django.http import HttpResponse


class ReportGenerator(object):
    """
    Top-level class that needs to be subclassed to provide a
    report generator.
    """
    filename_template = 'report-%s-to-%s.csv'
    mimetype = 'text/csv'
    code = ''
    description = '<insert report description>'

    def __init__(self, **kwargs):
        if 'start_date' in kwargs and 'end_date' in kwargs:
            self.start_date = kwargs['start_date']
            self.end_date = kwargs['end_date']

        self.formatter = self.formatters['%s_formatter' % kwargs['formatter']]()

    def generate(self, response):
        pass

    def filename(self):
        """
        Returns the filename for this report
        """
<<<<<<< HEAD
        return self.formatter.filename()
=======
        return self.filename_template % (self.start_date, self.end_date)
>>>>>>> c962542a

    def is_available_to(self, user):
        """
        Checks whether this report is available to this user
        """
        return user.is_staff


class ReportFormatter(object):
    def format_datetime(self, dt):
        return date(dt, 'DATETIME_FORMAT')

    def format_date(self, d):
        return date(d, 'DATE_FORMAT')

    def filename(self):
        return self.filename_template


class ReportCSVFormatter(ReportFormatter):

    def generate_response(self, objects, **kwargs):
        response = HttpResponse(mimetype='text/csv')
        response['Content-Disposition'] = 'attachment; filename=%s' % self.filename(**kwargs)
        self.generate_csv(response, objects)
        return response


class ReportHTMLFormatter(ReportFormatter):

    def generate_response(self, objects, **kwargs):
<<<<<<< HEAD
        return objects
=======
        template = loader.get_template(self.template)
        ctx = Context({'objects': objects})
        return template.render(ctx)
>>>>>>> c962542a
<|MERGE_RESOLUTION|>--- conflicted
+++ resolved
@@ -27,11 +27,7 @@
         """
         Returns the filename for this report
         """
-<<<<<<< HEAD
         return self.formatter.filename()
-=======
-        return self.filename_template % (self.start_date, self.end_date)
->>>>>>> c962542a
 
     def is_available_to(self, user):
         """
@@ -63,10 +59,4 @@
 class ReportHTMLFormatter(ReportFormatter):
 
     def generate_response(self, objects, **kwargs):
-<<<<<<< HEAD
-        return objects
-=======
-        template = loader.get_template(self.template)
-        ctx = Context({'objects': objects})
-        return template.render(ctx)
->>>>>>> c962542a
+        return objects