--- conflicted
+++ resolved
@@ -37,11 +37,7 @@
                                 <ul class="dropdown-menu nav-tabs nav-stacked">
                                     <li><a href="/products">All Products</a></li>
                                 {% for category in categories %}
-<<<<<<< HEAD
-                                    <li><a href="{{ category.0.get_absolute_url }}">{{ category.0.name }} <span class="pull-right app-ico ico_fill_right"></span></a>
-=======
                                     <li><a href="{{ category.0.get_absolute_url }}">{{ category.0.name }} <span class="app-ico ico_fill_right"></span></a>
->>>>>>> 6206a184
                                     {% if category.1 %}
                                         <ul class="sub-nav dropdown-menu nav nav-tabs nav-stacked span3">
                                         {% for subcategory in category.1 %}
@@ -57,11 +53,7 @@
                                 <ul class="dropdown-menu nav-tabs nav-stacked">
                                     <li><a href="/products">All Products</a></li>
                                     <li>
-<<<<<<< HEAD
-                                        <a href="#" >Contains a Submenu  <span class="pull-right app-ico ico_fill_right"></span></a>
-=======
                                         <a href="#" >Contains a Submenu  <span class="app-ico ico_fill_right"></span></a>
->>>>>>> 6206a184
                                         <ul class="sub-nav dropdown-menu nav nav-tabs nav-stacked span3">
                                             <li><a href="#" class="app-ico ico_outline_right"> Submenu Link</a></li>
                                             <li><a href="#" class="app-ico ico_outline_right"> Submenu Link</a></li>
