--- conflicted
+++ resolved
@@ -5,81 +5,13 @@
 {% endblock %}
 
 {% block checkout-nav %}
-<<<<<<< HEAD
-<nav class="checkoutNav">
-	<ul class="nav row-fluid">
-		<li class="disabled span2">
-			<h3>1. Basket</h3>
-		</li>
-		<li class="active span3">
-			<h3>2. Shipping Address</h3>
-		</li>
-		<li class="disabled span2">
-			<h3>3. Shipping Options</h3>
-		</li>
-		<li class="disabled span2">
-			<h3>4. Payment</h3>
-		</li>
-		<li class="disabled span2">
-			<h3>5. Place Order</h3>
-		</li>
-	</ul>
-</nav>
-=======
 {% include 'checkout/nav.html' with step=1 %}
->>>>>>> 098e234f
 {% endblock %}
 
 {% block order_contents %}{% endblock %}
 
 {% block shipping_address %}
 
-<<<<<<< HEAD
-{% if addresses %}
-<div class="sub-header">
-    <h4>Choose a shipping address from your address book</h4>
-</div>
-<div class="choose_shipping_address">
-    <ul>
-    	{% for address in addresses %}
-    	<li>
-    	<div class="well well-info">
-    	<p>{{ address.summary }}</p>
-
-    	<form action="{% url checkout:shipping-address %}" method="post">
-    		{% csrf_token %}
-    		<input type="hidden" name="action" value="ship_to" />
-    		<input type="hidden" name="address_id" value="{{ address.id }}" />
-    		<input type="submit" value="Ship to this address" class="btn btn-primary"/>
-    		<a href="{% url checkout:user-address-update address.id %}"> Edit this address</a>
-    	</form>
-    	
-    	<form action="{% url checkout:user-address-delete address.id %}" method="post" class="delete_address">
-    		{% csrf_token %}
-    		<input type="submit" value="Delete from address book" class="btn btn-small" />
-    	</form>
-    	</div>
-    	</li>
-    	{% endfor %}
-    </ul>
-</div>
-</form>
-{% endif %}
-{% if request.user.is_authenticated %}
-    <div class="form-actions">
-        <a href="{% url checkout:user-address-create %}" class="btn">Add a new address to your address book</a>
-        </div>
-{% endif %}
-
-<div class="well well-info">
-<form action="{% url checkout:shipping-address %}" method="post" class="form-horizontal">
-    <legend>Enter a shipping address</legend>
-	{% csrf_token %}
-	 {% include "partials/form_fields.html" with form=form %}
-	<div class="form-actions"><input type="submit" value="Save shipping address" class="btn" /></div>
-</form>
-</div>
-=======
     <h1>Where should we ship to?</h1>
 
     {% if request.user.is_authenticated %}
@@ -126,6 +58,5 @@
     </form>
 
 {% endblock shipping_address %}
->>>>>>> 098e234f
 
 {% block shipping_method %}{% endblock %}