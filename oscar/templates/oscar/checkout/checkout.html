--- conflicted
+++ resolved
@@ -73,23 +73,14 @@
     </tr>
     {% if shipping_address.phone_number %}
     <tr>
-<<<<<<< HEAD
-        <th>Concact number</th>
-        <td>shipping_address.phone_number</td>
-=======
         <th>Contact number</th>
         <td>{{ shipping_addr.phone_number }}</td>
->>>>>>> efa5e70b
     </tr>
     {% endif %}
     {% if shipping_address.notes %}
     <tr>
         <th>Shipping notes</th>
-<<<<<<< HEAD
-        <td>shipping_address.notes</td>
-=======
         <td>{{ shipping_addr.notes }}</td>
->>>>>>> efa5e70b
     </tr>
     {% endif %} 
 </table>
