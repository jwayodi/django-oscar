--- conflicted
+++ resolved
@@ -4,17 +4,8 @@
 {% load history_tags %}
 {% load basket_tags %}
 
-<<<<<<< HEAD
-{% block container_nav %}
-    <ul class="breadcrumb">
-    	{% block breadcrumbs %}
-    	<li class="active"><a href=".">Home</a></li>
-    	{% endblock %}
-    </ul>
-=======
 {% block title %}
 {{ product.title }} | {{ block.super }}
->>>>>>> ac2dec7b25fd5b5c0a56ce855d38031cd2a83b02
 {% endblock %}
 
 {% block breadcrumbs %}
