--- conflicted
+++ resolved
@@ -24,42 +24,18 @@
 {% endblock header %}
 
 {% block dashboard_content %}
-<<<<<<< HEAD
-
-<form action="." method="post" class="new-product">
-=======
-<form action="." method="post" class="form-horizontal" enctype="multipart/form-data">
->>>>>>> ba71b705
+<form action="." method="post" class="new-product" enctype="multipart/form-data">
 	{% csrf_token %}
     <div class="well well-info">
         <div class="sub-header">
             <h3 class="app-ico ico_expand icon">Product information</h3>
         </div>
 		{% include "partials/form_fields.html" with form=form %}
-<<<<<<< HEAD
     </div>
-		
 		
 	<div class="well">	
 		<div class="sub-header">
 		  <h3 class="app-ico ico_home icon">Category information</h3>
-=======
-		<legend>Category information</legend>
-		{{ category_formset.management_form }}
-		{% for category_form in category_formset %}
-			{% include "partials/form_fields.html" with form=category_form %}
-		{% endfor %}
-		<legend>Stock and price information</legend>
-		{% include "partials/form_fields.html" with form=stockrecord_form %}
-		<legend>Images</legend>
-		{{ image_formset.management_form }}
-		{% for image_form in image_formset %}
-			{% include "partials/form_fields.html" with form=image_form %}
-		{% endfor %}
-		<div class="form-actions">
-            <button class="btn btn-primary" type="submit">Save</button> or 
-			<a href="{% url dashboard:catalogue-product-list">cancel</a>
->>>>>>> ba71b705
 		</div>
 		<div class="form-inline">
     		{{ category_formset.management_form }}
@@ -67,6 +43,17 @@
     			{% include "partials/form_fields_inline.html" with form=category_form %}
     		{% endfor %}
 		</div>
+	</div>
+	
+	<div class="well">
+    	<div class="sub-header">
+    	   <h3 class="app-ico ico_favourite icon">Images</h3>
+    	</div>
+    	{{ image_formset.management_form }}
+    	{% for image_form in image_formset %}
+    		{% include "partials/form_fields_inline.html" with form=image_form %}
+    		<hr/>
+    	{% endfor %}
 	</div>
 	
 	<div class="well">
@@ -180,12 +167,4 @@
         {% endif %}
 	</div>
 </form>
-<<<<<<< HEAD
-
-
-=======
-{% if product %}
-<p><a class="btn btn-success" href="{{ product.get_absolute_url }}">View on site</a></p>
-{% endif %}
->>>>>>> ba71b705
 {% endblock dashboard_content %}